--- conflicted
+++ resolved
@@ -130,16 +130,8 @@
           && lhs.alias_info() == rhs.alias_info();
 }
 
-<<<<<<< HEAD
-struct OperatorName final {
-  std::string name;
-  std::string overload_name;
-};
-
 bool operator==(const FunctionSchema& lhs, const FunctionSchema& rhs);
 
-=======
->>>>>>> f2d3386a
 struct FunctionSchema {
   FunctionSchema(
       std::string name,
