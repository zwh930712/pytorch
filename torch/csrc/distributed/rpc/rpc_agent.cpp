--- conflicted
+++ resolved
@@ -6,11 +6,8 @@
 namespace distributed {
 namespace rpc {
 
-<<<<<<< HEAD
+constexpr size_t WorkerId::MAX_NAME_LEN;
 using namespace torch::distributed::autograd;
-=======
-constexpr size_t WorkerId::MAX_NAME_LEN;
->>>>>>> 8098daa7
 
 RpcAgent::RpcAgent(WorkerId workerId, RequestCallback cb)
     : workerId_(std::move(workerId)), cb_(std::move(cb)) {}
