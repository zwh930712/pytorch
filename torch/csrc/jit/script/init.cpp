#include <torch/csrc/jit/script/init.h>

#include <torch/csrc/Device.h>
#include <torch/csrc/jit/import.h>
#include <torch/csrc/jit/script/compiler.h>
#include <torch/csrc/jit/script/module.h>
#include <torch/csrc/jit/script/module_python.h>
#include <torch/csrc/jit/script/python_sugared_value.h>
#include <torch/csrc/jit/script/sugared_value.h>
#include <torch/csrc/jit/testing/file_check.h>

#include <torch/csrc/jit/constants.h>
#include <torch/csrc/jit/graph_executor.h>
#include <torch/csrc/jit/hooks_for_testing.h>
#include <torch/csrc/jit/import_source.h>
#include <torch/csrc/jit/irparser.h>
#include <torch/csrc/jit/passes/python_print.h>
#include <torch/csrc/jit/pybind_utils.h>
#include <torch/csrc/jit/python_tracer.h>
#include <torch/csrc/jit/script/logging.h>
#include <torch/csrc/jit/script/parser.h>
#include <torch/csrc/jit/tracer.h>

#include <torch/csrc/api/include/torch/ordered_dict.h>

#include <ATen/ATen.h>
#include <ATen/core/function_schema.h>
#include <ATen/core/qualified_name.h>

#include <pybind11/functional.h>
#include <pybind11/pybind11.h>
#include <pybind11/stl.h>
#include <pybind11/stl_bind.h>
#include <chrono>
#include <cstddef>
#include <memory>
#include <sstream>
#include <string>
#include <tuple>
#include <utility>
#include <vector>

PYBIND11_MAKE_OPAQUE(torch::jit::script::ExtraFilesMap);

namespace torch {
namespace jit {
namespace script {

using ::c10::Argument;
using ::c10::FunctionSchema;

using ResolutionCallback = std::function<py::function(std::string)>;
using FunctionDefaults = std::unordered_map<std::string, py::object>;

namespace {

// A resolver that will inspect the outer Python scope to find `name`.
struct PythonResolver : public Resolver {
  explicit PythonResolver(ResolutionCallback rcb) : rcb_(std::move(rcb)) {}

  /**
   * While compiling classes, the class type we're compiling will not be
   * available in Python, since we haven't fowner_ defining the class yet. So
   * in order to make the class type available to its own methods, we need to
   * explicitly resolve it.
   *
   * @param rcb Python function to resolve a name to its Python object in the
   *            enclosing scope
   * @param classname The unqualified classname of the class currently being
   *                  compiled.
   * @param classType The class's type.
   */
  explicit PythonResolver(
      ResolutionCallback rcb,
      std::string classname,
      ClassTypePtr classType)
      : rcb_(std::move(rcb)),
        classname_(std::move(classname)),
        classType_(std::move(classType)) {}

  std::shared_ptr<SugaredValue> resolveValue(
      const std::string& name,
      Function& m,
      const SourceRange& loc) const override {
    AutoGIL ag;
    py::object obj = rcb_(name);
    if (obj.is(py::none())) {
      return nullptr;
    }
    return toSugaredValue(obj, m, loc);
  }

  static bool isNamedTupleClass(py::object obj) {
    auto tuple_type = reinterpret_cast<PyObject*>(&PyTuple_Type);
    return PyObject_IsSubclass(obj.ptr(), tuple_type) &&
        py::hasattr(obj, "_fields");
  }

  TypePtr resolveType(const std::string& name, const SourceRange& loc) const override {
    if (classType_ && name == classname_) {
      return classType_;
    }
    AutoGIL ag;
    py::object obj = rcb_(name);
    if (obj.is(py::none())) {
      return nullptr;
    }
    py::bool_ isClass = py::module::import("inspect").attr("isclass")(obj);
    if (!py::cast<bool>(isClass)) {
      return nullptr;
    }

    auto qualifiedName = c10::QualifiedName(py::cast<std::string>(
        py::module::import("torch.jit").attr("_qualified_name")(obj)));

    if (isNamedTupleClass(obj)) {
      // Currently don't support default values
      if (py::hasattr(obj, "_field_defaults")) {
        auto default_dict = py::cast<std::map<std::string, py::object>>(
            py::getattr(obj, "_field_defaults"));
        if (default_dict.size()) {
          std::string error_msg =
              "Default values are currently not supported"
              " on NamedTuple fields in TorchScript. Fields "
              "with default values: [";
          bool first = true;
          for (const auto& kv : default_dict) {
            if (!first) {
              error_msg += ", ";
            }
            error_msg += kv.first;
          }
          error_msg += "]";
          throw ErrorReport(loc) << error_msg;
        }
      }

      py::object props = py::module::import("torch.jit")
                             .attr("_get_named_tuple_properties")(obj);
      std::string unqualName;
      std::vector<std::string> fields;
      std::vector<TypePtr> annotations;
      std::tie(unqualName, fields, annotations) = py::cast<
          std::tuple<std::string, decltype(fields), decltype(annotations)>>(
          props);

      auto tt = TupleType::create(
          annotations,
          qualifiedName,
          TupleType::namedTupleSchemaFromNamesAndTypes(qualifiedName, fields, annotations));
      CompilationUnit::_get_python_cu().register_class(tt);
      return tt;
    }

    return CompilationUnit::_get_python_cu().get_class(qualifiedName);
  }

 private:
  ResolutionCallback rcb_;
  std::string classname_;
  ClassTypePtr classType_;
};

std::shared_ptr<PythonResolver> pythonResolver(ResolutionCallback rcb) {
  return std::make_shared<PythonResolver>(rcb);
}
std::shared_ptr<PythonResolver> pythonResolver(
    ResolutionCallback rcb,
    std::string classname,
    ClassTypePtr classType) {
  return std::make_shared<PythonResolver>(
      rcb, std::move(classname), std::move(classType));
}
} // namespace

FunctionSchema getSchemaWithNameAndDefaults(
    const SourceRange& range,
    const FunctionSchema& schema,
    const at::optional<std::string>& new_name,
    const FunctionDefaults& default_args) {
  std::vector<Argument> new_args;
  for (auto& arg : schema.arguments()) {
    auto it = default_args.find(arg.name());
    if (it != default_args.end()) {
      try {
        IValue value;
        auto n = arg.N();
        auto list_type = arg.type()->cast<ListType>();
        if (n && *n > 0 && list_type) {
          // BroadcastingList, allow default values T for arg types List[T]
          value = toIValue(it->second, list_type->getElementType());
        } else {
          value = toIValue(it->second, arg.type());
        }
        new_args.emplace_back(
            arg.name(), arg.type(), arg.N(), value, arg.kwarg_only());
      } catch (py::cast_error& e) {
        throw ErrorReport(range)
            << "Expected a default value of type " << arg.type()->python_str()
            << " on parameter \"" << arg.name() << "\"";
      }
    } else {
      new_args.push_back(arg);
    }
  }

  return FunctionSchema(
      new_name.value_or(schema.name()),
      schema.overload_name(),
      new_args,
      schema.returns(),
      schema.is_vararg(),
      schema.is_varret());
}

static Self moduleSelf(const Module& m, const py::object& py_m) {
  return [m, py_m](Value* v) {
    v->setType(m.module_object()->type());
    return std::make_shared<ModuleValue>(v, m, py_m);
  };
}

static TypePtr getTensorType(
    const at::Tensor& t,
    const TypeKind type_kind) {
  switch (type_kind) {
    case TypeKind::DimensionedTensorType:
      return DimensionedTensorType::create(t);
    case TypeKind::CompleteTensorType: {
      auto scalar_type = t.scalar_type();
      auto sizes = t.sizes();
      return CompleteTensorType::create(scalar_type, at::kCPU, sizes);
    }
    default:
      throw std::runtime_error(
          "Attempted to call getTensorType for type kind other than DimensionedTensorType or CompleteTensorType.");
  }
}

static TupleTypePtr getTupleTensorType(
    const Stack::const_iterator& s_iter,
    const Stack::const_iterator& s_iter_end,
    const TypePtr& tupleType,
    const TypeKind type_kind) {
  AT_ASSERT(tupleType->kind() == TupleType::Kind);
  AT_ASSERT(s_iter != s_iter_end);

  std::vector<TypePtr> types;
  for (const auto& subType : tupleType->containedTypes()) {
    if (subType->kind() == TupleType::Kind) {
      types.push_back(getTupleTensorType(s_iter+1, s_iter_end, subType, type_kind));
    } else {
      types.push_back(getTensorType(s_iter->toTensor(), type_kind));
    }
  }
  return TupleType::create(types);
}

static void setInputTensorTypes(
    Graph& g,
    const Stack& stack,
    const TypeKind type_kind = TypeKind::DimensionedTensorType) {
  at::ArrayRef<Value*> input_values = g.inputs();
  auto s_iter = stack.begin();
  for (auto v : input_values) {
    AT_ASSERT(s_iter != stack.end());
    if (v->type()->kind() == TupleType::Kind) {
      AT_ASSERT(v->node()->kind() == prim::Param);
      v->setType(
          getTupleTensorType(s_iter, stack.end(), v->type(), type_kind));
    } else {
      v->setType(getTensorType(s_iter->toTensor(), type_kind));
      s_iter++;
    }
  }
}

static std::shared_ptr<Graph> _propagate_shapes(
    Graph& graph,
    std::vector<at::Tensor> inputs,
    bool with_grad = false) {
  Stack stack(inputs.begin(), inputs.end());
  auto retval = graph.copy();
  setInputTensorTypes(*retval, stack);
  PropagateInputShapes(retval);
  return retval;
}

static std::shared_ptr<Graph> _propagate_and_assign_input_shapes(
    Graph& graph,
    const std::vector<at::Tensor>& inputs,
    bool with_grad = false,
    bool propagate = true) {
  auto retval = graph.copy();
  if (propagate) {
    setInputTensorTypes(*retval, fmap<IValue>(inputs), TypeKind::DimensionedTensorType);
    PropagateInputShapes(retval);
  }
  setInputTensorTypes(*retval, fmap<IValue>(inputs), TypeKind::CompleteTensorType);

  return retval;
}

static std::shared_ptr<Graph> _assign_output_shapes(
    Graph& graph,
    std::vector<at::Tensor> outputs) {
  auto retval = graph.copy();
  AT_ASSERT(retval->outputs().size() == outputs.size());
  for (size_t i = 0; i < outputs.size(); ++i) {
    auto scalar_type = outputs[i].scalar_type();
    auto sizes = outputs[i].sizes();
    auto type =
        torch::jit::CompleteTensorType::create(scalar_type, at::kCPU, sizes);
    retval->outputs()[i]->setType(type);
  }
  return retval;
}

void addFunctionToModule(Module& module, const StrongFunctionPtr& func) {
  // Make a graph with a fake self argument
  auto graph = func.function_->graph()->copy();
  auto v = graph->insertInput(0, "self");
  v->setType(module.module_object()->type());
  module.module_object()->type()->compilation_unit()->create_function(
      "forward", graph);
}

void initJitScriptBindings(PyObject* module) {
  auto m = py::handle(module).cast<py::module>();

  // STL containers are not mutable by default and hence we need to bind as
  // follows.
  py::bind_map<ExtraFilesMap>(m, "ExtraFilesMap");

  // torch.jit.ScriptModule is a subclass of this C++ object.
  // Methods here are prefixed with _ since they should not be
  // public.
  py::class_<Module>(m, "ScriptModule")
      .def(py::init<std::string>())
      .def(
          "save",
          [](Module& m,
             const std::string& filename,
             const ExtraFilesMap& _extra_files = ExtraFilesMap()) {
            m.save(filename, _extra_files);
          },
          py::arg("filename"),
          py::arg("_extra_files") = ExtraFilesMap())
      .def(
          "save_to_buffer",
          [](Module& m, const ExtraFilesMap& _extra_files = ExtraFilesMap()) {
            std::ostringstream buf;
            m.save(buf, _extra_files);
            return py::bytes(buf.str());
          },
          py::arg("_extra_files") = ExtraFilesMap())
      .def("_set_optimized", &Module::set_optimized)
      .def(
          "_define",
          [](Module& m,
             py::object py_m,
             const std::string& script,
             ResolutionCallback rcb) {
            c10::optional<Self> self;
            m.class_compilation_unit()->define(
                script, pythonResolver(rcb), moduleSelf(m, py_m));
            didFinishEmitModule(m);
          })
      .def(
          "_create_methods",
          [](Module& m,
             py::object py_m,
             const std::vector<Def>& defs,
             const std::vector<ResolutionCallback>& rcbs,
             const std::vector<FunctionDefaults>& defaults) {
            std::vector<ResolverPtr> resolvers;
            resolvers.reserve(rcbs.size());
            for (auto& callback : rcbs) {
              resolvers.push_back(pythonResolver(callback));
            }
            m.class_compilation_unit()->define(
                defs, resolvers, moduleSelf(m, py_m));
            // Stitch in default arguments for each Def if provided
            auto defaults_it = defaults.begin();
            auto defs_it = defs.begin();
            while (defs_it != defs.end()) {
              auto& method = m.class_compilation_unit()->get_function(
                  (*defs_it).name().name());
              method.setSchema(getSchemaWithNameAndDefaults(
                  defs_it->range(),
                  method.getSchema(),
                  at::nullopt,
                  *defaults_it));
              ++defs_it;
              ++defaults_it;
            }
            didFinishEmitModule(m);
          })
      .def(
          "_get_method",
          [](Module& self, const std::string& name) -> Method {
            return self.get_method(name);
          },
          py::keep_alive<0, 1>())
      .def("_register_parameter", &Module::register_parameter)
      .def(
          "_get_functions",
          [](Module& self) {
            return self.class_compilation_unit()->get_functions();
          })
      .def(
          "_register_attribute",
          [](Module& self, std::string name, TypePtr type, py::object value) {
            self.register_attribute(name, type, toIValue(value, type));
          })
      .def("_register_module", &Module::register_module)
      .def("_register_buffer", &Module::register_buffer)
      .def(
          "_set_attribute",
          [](Module& self, const std::string& name, py::object value) {
            auto attr = self.find_attribute(name);
            TORCH_CHECK(attr, "Could not find attribute '", name, "'");
            auto ivalue = toIValue(value, attr->type());
            attr->setValue(ivalue);
          })
      .def("_set_parameter", &Module::set_parameter)
      .def("_get_parameter", &Module::get_parameter)
      .def("_get_buffer", &Module::get_buffer)
      .def("_get_attribute", &Module::get_attribute)
      .def("_get_module", &Module::get_module)
      .def(
          "_get_modules",
          [](Module& self) {
            std::vector<std::pair<std::string, Module>> modules;
            for (Slot s : self.get_module_slots()) {
              modules.emplace_back(s.name(), s.to_module());
            }
            return modules;
          })
      .def(
          "_get_parameters",
          [](Module& self) -> py::tuple {
            auto parameters = self.get_parameters();
            py::tuple result(parameters.size());
            auto i = 0;
            for (Slot p : parameters) {
              py::tuple r(2);
              result[i++] = std::make_tuple(
                  p.name(), autograd::as_variable_ref(p.value().toTensor()));
            }
            return result;
          })
      .def(
          "_get_attributes",
          [](Module& self) -> py::tuple {
            auto attributes = self.get_attributes();
            py::tuple result(attributes.size());
            size_t i = 0;
            for (Slot buffer : attributes) {
              py::tuple r(3);
              IValue v = buffer.value();
              result[i++] = std::make_tuple(
                  buffer.name(), buffer.type(), toPyObject(std::move(v)));
            }
            return result;
          })
      .def(
          "_has_attribute",
          [](Module& self, const std::string& name) -> bool {
            return self.find_attribute(name).has_value();
          })
      .def(
          "_has_parameter",
          [](Module& self, const std::string& name) -> bool {
            return self.find_parameter(name).has_value();
          })
      .def(
          "_has_buffer",
          [](Module& self, const std::string& name) -> bool {
            return self.find_buffer(name).has_value();
          })
      .def(
          "_has_module",
          [](Module& self, const std::string& name) {
            return bool(self.find_module(name));
          })
      .def(
          "_has_method",
          [](Module& self, const std::string& name) {
            return bool(self.find_method(name));
          })
      .def(
          "_method_names",
          [](Module& self) {
            return fmap(self.get_methods(), [](const Method& method) {
              return method.name();
            });
          })
      .def(
          "_create_method_from_trace",
          [](Module& self,
             const std::string& name,
             py::function func,
             py::tuple input_tuple,
             py::function var_lookup_fn,
             bool force_outplace) {
            // prereq: Module's buffers and parameters are unique
            // this was ensured in python before calling this function
            auto typed_inputs = toTypedStack(input_tuple);
            auto graph = tracer::createGraphByTracing(
                func, typed_inputs, var_lookup_fn, force_outplace, &self);
            self.module_object()->type()->compilation_unit()->create_function(
                name, graph);
            didFinishEmitModule(self);
          })
      .def(
          "get_debug_state",
          [](Module& self) {
            if (auto m = self.find_method("forward")) {
              return m->get_executor().getDebugState();
            }
            throw std::runtime_error(
                "Attempted to call get_debug_state on a Module without a compiled forward()");
          })
      .def_property_readonly(
          "code",
          [](Module& self) {
            std::ostringstream ss;
            std::vector<at::Tensor> tensors;
            std::vector<c10::NamedTypePtr> classes;
            SourceRangeRecords source_ranges;
            PythonPrint(
                ss,
                source_ranges,
                *self.class_compilation_unit(),
                true,
                tensors,
                classes,
                false);
            return ss.str();
          })
      .def("apply", &Module::apply)
      .def("_copy_into", &Module::copy_into)
      .def(
          "clone_method", [](Module& m, Module& orig, const std::string& name) {
            m.clone_method(orig, name);
          });

  py::class_<CompilationUnit, std::shared_ptr<CompilationUnit>>(
      m, "CompilationUnit")
      .def(py::init<>())
      .def(
          "find_function",
          [](std::shared_ptr<CompilationUnit> self, const std::string& name) {
            auto fn =  self->find_function(name);
            return StrongFunctionPtr(std::move(self), fn);
          })
      .def("set_optimized", &CompilationUnit::set_optimized)
      .def(
          "define",
          [](CompilationUnit& cu,
             const std::string& src,
             ResolutionCallback rcb) {
            cu.define(src, pythonResolver(rcb), nullptr);
          });

  py::class_<StrongFunctionPtr>(m, "Function", py::dynamic_attr())
      .def(
          "__call__",
          [](py::args args, py::kwargs kwargs) {
            // see: [pybind11 varargs]
            auto strongPtr = py::cast<StrongFunctionPtr>(args[0]);
            Function& callee = *strongPtr.function_;
            bool tracing = tracer::isTracing();
            if (tracing) {
              tracer::getTracingState()->graph->push_scope(callee.name());
            }
            py::object result = invokeScriptFunctionFromPython(
                callee, tuple_slice(std::move(args), 1), std::move(kwargs));
            if (tracing) {
              tracer::getTracingState()->graph->pop_scope();
            }
            return result;
          })
      .def(
          "save",
          [](const StrongFunctionPtr& self,
             const std::string& filename,
             const ExtraFilesMap& _extra_files = ExtraFilesMap()) {
            Module module("__main__");
            addFunctionToModule(module, self);
            module.save(filename, _extra_files);
          },
          py::arg("filename"),
          py::arg("_extra_files") = ExtraFilesMap())
      .def(
          "save_to_buffer",
          [](const StrongFunctionPtr& self,
             const ExtraFilesMap& _extra_files = ExtraFilesMap()) {
            std::ostringstream buf;
            Module module("__main__");
            addFunctionToModule(module, self);
            return py::bytes(buf.str());
          },
          py::arg("_extra_files") = ExtraFilesMap())
      .def_property_readonly(
          "graph",
          [](const StrongFunctionPtr& self) { return self.function_->graph(); })
      .def_property_readonly(
          "schema",
          [](const StrongFunctionPtr& self) {
            return self.function_->getSchema();
          })
      .def_property_readonly(
          "code",
          [](const StrongFunctionPtr& self) {
            std::ostringstream ss;
            std::vector<at::Tensor> tensors;
            std::vector<c10::NamedTypePtr> classes;
<<<<<<< HEAD
            PythonPrint(ss, *self.function_, false, tensors, classes, false);
=======
            SourceRangeRecords source_ranges;
            PythonPrint(
                ss, source_ranges, self, false, tensors, classes, false);
>>>>>>> 124efbec
            return ss.str();
          })
      .def(
          "get_debug_state",
          [](const StrongFunctionPtr& self) {
            return self.function_->get_executor().getDebugState();
          })
      .def_property_readonly("name", [](const StrongFunctionPtr& self) {
        return self.function_->name();
      });

  py::class_<Method>(m, "ScriptMethod", py::dynamic_attr())
      .def(
          "__call__",
          [](py::args args, py::kwargs kwargs) {
            // see: [pybind11 varargs]
            Method& method = py::cast<Method&>(args[0]);
            return invokeScriptMethodFromPython(
                method, tuple_slice(std::move(args), 1), std::move(kwargs));
          })
      .def_property_readonly("graph", &Method::graph)
      .def("_lowered_graph", &Method::_lowered_graph)
      .def_property_readonly(
          "schema", [](Method& m) { return m.function().getSchema(); })
      .def_property_readonly("name", &Method::name)
      .def_property_readonly("code", [](Method& self) {
        std::ostringstream ss;
        std::vector<at::Tensor> tensors;
        std::vector<c10::NamedTypePtr> classes;
        SourceRangeRecords source_ranges;
        PythonPrint(
            ss, source_ranges, self.function(), true, tensors, classes, false);
        return ss.str();
      });
  m.def(
      "_jit_recursive_script",
      []() { return getRecursiveScriptMode(); });
  m.def(
      "_jit_recursive_script",
      [](bool recurse) { getRecursiveScriptMode() = recurse; });
  m.def(
      "_jit_script_compile",
      [](const Def& def, ResolutionCallback rcb, FunctionDefaults defaults) {
        C10_LOG_API_USAGE_ONCE("torch.script.compile");
        // TODO this should be the global python CU
        auto cu = std::make_shared<CompilationUnit>();
        cu->define({def}, {pythonResolver(std::move(rcb))}, nullptr);
        auto defined = cu->get_functions().at(0);
        defined->setSchema(getSchemaWithNameAndDefaults(
            def.range(), defined->getSchema(), def.name().name(), defaults));
        StrongFunctionPtr ret(std::move(cu), defined);
        didFinishEmitFunction(ret);
        return ret;
      });

  m.def(
      "_create_function_from_trace",
      [](std::string name,
         py::function func,
         py::tuple input_tuple,
         py::function var_lookup_fn,
         bool force_outplace) {
        auto typed_inputs = toTypedStack(input_tuple);
        auto graph = tracer::createGraphByTracing(
            func, typed_inputs, var_lookup_fn, force_outplace);
        auto cu = std::make_shared<CompilationUnit>();
        auto result = cu->create_function(std::move(name), std::move(graph));
        StrongFunctionPtr ret(std::move(cu), result);
        didFinishEmitFunction(ret);
        return ret;
      });

  m.def(
      "_jit_script_class_compile",
      [](const std::string& qualifiedName,
         const ClassDef& classDef,
         ResolutionCallback rcb) {
        C10_LOG_API_USAGE_ONCE("torch.script.class");
        auto cu = std::make_shared<CompilationUnit>();
        auto classType =
            ClassType::create(c10::QualifiedName(qualifiedName), cu);
        CompilationUnit::_get_python_cu().register_class(classType);
        std::vector<ResolverPtr> rcbs;
        std::vector<Def> methodDefs;
        for (const auto& def : classDef.defs()) {
          methodDefs.push_back(def);
          rcbs.push_back(
              pythonResolver(rcb, classDef.name().name(), classType));
        }
        cu->define(methodDefs, rcbs, simpleSelf(classType));
      });

  m.def("parse_type_comment", [](const std::string& comment) {
    Parser p(std::make_shared<Source>(comment));
    return Decl(p.parseTypeComment());
  });

  m.def("merge_type_from_type_comment", &mergeTypesFromTypeComment);
  m.def(
      "import_ir_module",
      [](ModuleLookup module_lookup,
         const std::string& filename,
         py::object map_location,
         ExtraFilesMap& extra_files) {
        c10::optional<at::Device> optional_device;
        if (!map_location.is(py::none())) {
          AT_ASSERT(THPDevice_Check(map_location.ptr()));
          optional_device =
              reinterpret_cast<THPDevice*>(map_location.ptr())->device;
        }
        import_ir_module(module_lookup, filename, optional_device, extra_files);
      });
  m.def(
      "import_ir_module_from_buffer",
      [](ModuleLookup module_lookup,
         const std::string& buffer,
         py::object map_location,
         ExtraFilesMap& extra_files) {
        std::istringstream in(buffer);
        c10::optional<at::Device> optional_device;
        if (!map_location.is(py::none())) {
          AT_ASSERT(THPDevice_Check(map_location.ptr()));
          optional_device =
              reinterpret_cast<THPDevice*>(map_location.ptr())->device;
        }
        import_ir_module(module_lookup, in, optional_device, extra_files);
      });

  m.def(
      "_jit_import_functions",
      [](CompilationUnit& cu,
         const std::string& src,
         const std::vector<at::Tensor>& constant_table,
         const Self& self) {
        import_functions(
            CompilationUnit::_get_python_cu_const(),
            cu,
            std::make_shared<Source>(src),
            constant_table,
            self,
            nullptr);
      });

  m.def("_jit_set_emit_hooks", setEmitHooks);
  m.def("_jit_get_emit_hooks", getEmitHooks);
  m.def("_jit_clear_class_registry", CompilationUnit::_clear_python_cu);
  m.def(
      "_debug_set_autodiff_subgraph_inlining",
      debugSetAutodiffSubgraphInlining);
  m.def("_propagate_shapes", _propagate_shapes);
  m.def(
      "_propagate_and_assign_input_shapes",
      _propagate_and_assign_input_shapes);
  m.def(
      "_assign_output_shapes",
      _assign_output_shapes);
  m.def("_jit_python_print", [](py::object obj) {
    std::ostringstream ss;
    std::vector<at::Tensor> constants;
    std::vector<c10::NamedTypePtr> classes;
    SourceRangeRecords source_ranges;
    if (auto self = as_module(obj)) {
      PythonPrint(
          ss,
          source_ranges,
          *self->class_compilation_unit(),
          true,
          constants,
          classes,
          true);
    } else if (auto self = as_function(obj)) {
<<<<<<< HEAD
      PythonPrint(ss, *self->function_, false, constants, classes, true);
    } else {
      auto& fn = py::cast<StrongFunctionPtr&>(obj);
      PythonPrint(ss, *fn.function_, true, constants, classes, true);
=======
      PythonPrint(ss, source_ranges, *self, false, constants, classes, true);
    } else {
      auto& m = py::cast<Method&>(obj);
      PythonPrint(
          ss, source_ranges, m.function(), true, constants, classes, true);
>>>>>>> 124efbec
    }
    return std::make_pair(ss.str(), std::move(constants));
  });
  m.def(
      "_last_executed_optimized_graph",
      []() { return lastExecutedOptimizedGraph(); },
      "Retrieve the optimized graph that was run the last time the graph executor ran on this thread");
  m.def(
      "_create_function_from_graph",
      [](const std::string& name, std::shared_ptr<Graph> graph) {
        auto cu = std::make_shared<CompilationUnit>();
        auto fn = cu->create_function(name, graph);
        return StrongFunctionPtr(std::move(cu), fn);
      });

  py::class_<testing::FileCheck>(m, "FileCheck")
      .def(py::init<>())
      .def("check", &testing::FileCheck::check)
      .def("check_not", &testing::FileCheck::check_not)
      .def("check_same", &testing::FileCheck::check_same)
      .def("check_next", &testing::FileCheck::check_next)
      .def("check_count", &testing::FileCheck::check_count)
      .def("check_dag", &testing::FileCheck::check_dag)
      .def("check_count", &testing::FileCheck::check_count)
      .def(
          "check_count",
          [](testing::FileCheck& f,
             const std::string& str,
             size_t count,
             bool exactly) { return f.check_count(str, count, exactly); },
          "Check Count",
          py::arg("str"),
          py::arg("count"),
          py::arg("exactly") = false)
      .def(
          "run",
          [](testing::FileCheck& f, const std::string& str) {
            return f.run(str);
          })
      .def(
          "run", [](testing::FileCheck& f, const Graph& g) { return f.run(g); })
      .def(
          "run",
          [](testing::FileCheck& f,
             const std::string& input,
             const std::string& output) { return f.run(input, output); },
          "Run",
          py::arg("checks_file"),
          py::arg("test_file"))
      .def(
          "run",
          [](testing::FileCheck& f, const std::string& input, const Graph& g) {
            return f.run(input, g);
          },
          "Run",
          py::arg("checks_file"),
          py::arg("graph"));

  m.def(
      "_logging_set_logger",
      [](logging::LoggerBase* logger) { return logging::setLogger(logger); },
      py::return_value_policy::reference);
  py::class_<logging::LoggerBase, std::shared_ptr<logging::LoggerBase>>(
      m, "LoggerBase");
  py::enum_<logging::LockingLogger::AggregationType>(m, "AggregationType")
      .value("SUM", logging::LockingLogger::AggregationType::SUM)
      .value("AVG", logging::LockingLogger::AggregationType::AVG)
      .export_values();
  py::class_<
      logging::LockingLogger,
      logging::LoggerBase,
      std::shared_ptr<logging::LockingLogger>>(m, "LockingLogger")
      .def(py::init<>())
      .def("set_aggregation_type", &logging::LockingLogger::setAggregationType)
      .def("get_counter_val", &logging::LockingLogger::getCounterValue);
  py::class_<
      logging::NoopLogger,
      logging::LoggerBase,
      std::shared_ptr<logging::NoopLogger>>(m, "NoopLogger")
      .def(py::init<>());
}
} // namespace script
} // namespace jit
} // namespace torch<|MERGE_RESOLUTION|>--- conflicted
+++ resolved
@@ -617,13 +617,15 @@
             std::ostringstream ss;
             std::vector<at::Tensor> tensors;
             std::vector<c10::NamedTypePtr> classes;
-<<<<<<< HEAD
-            PythonPrint(ss, *self.function_, false, tensors, classes, false);
-=======
             SourceRangeRecords source_ranges;
             PythonPrint(
-                ss, source_ranges, self, false, tensors, classes, false);
->>>>>>> 124efbec
+                ss,
+                source_ranges,
+                *self.function_,
+                false,
+                tensors,
+                classes,
+                false);
             return ss.str();
           })
       .def(
@@ -795,18 +797,12 @@
           classes,
           true);
     } else if (auto self = as_function(obj)) {
-<<<<<<< HEAD
-      PythonPrint(ss, *self->function_, false, constants, classes, true);
-    } else {
-      auto& fn = py::cast<StrongFunctionPtr&>(obj);
-      PythonPrint(ss, *fn.function_, true, constants, classes, true);
-=======
-      PythonPrint(ss, source_ranges, *self, false, constants, classes, true);
+      PythonPrint(
+          ss, source_ranges, *self->function_, false, constants, classes, true);
     } else {
       auto& m = py::cast<Method&>(obj);
       PythonPrint(
           ss, source_ranges, m.function(), true, constants, classes, true);
->>>>>>> 124efbec
     }
     return std::make_pair(ss.str(), std::move(constants));
   });
