--- conflicted
+++ resolved
@@ -385,9 +385,6 @@
     def test_stress_heavy_rpc(self):
         self._stress_test_rpc(heavy_rpc, repeat=20, args=(torch.ones(100, 100),))
 
-<<<<<<< HEAD
-if __name__ == "__main__":
-=======
     @_wrap_with_rpc
     def test_builtin_remote_ret(self):
         n = self.rank + 1
@@ -417,5 +414,4 @@
 
 
 if __name__ == '__main__':
->>>>>>> c749be9e
     run_tests()