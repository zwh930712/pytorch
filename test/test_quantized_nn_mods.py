import torch
import torch.nn.quantized as nnq
import torch.nn.quantized.dynamic as nnqd
import torch.nn._intrinsic.quantized as nnq_fused
import torch.nn.quantized.functional as qF
from torch.nn.quantized.modules import Conv2d
from torch.nn._intrinsic.quantized import ConvReLU2d
import torch.quantization
from common_utils import run_tests
from common_quantization import QuantizationTestCase, prepare_dynamic
from common_quantized import _calculate_dynamic_qparams
from hypothesis import given
from hypothesis import strategies as st
from hypothesis_utils import no_deadline
import unittest
import io

'''
Note that tests in this file are just API test, to make sure we wrapped the
quantized operator implementations correctly in the user facing APIs, these are
not correctness test for the underlying quantized operators. For correctness
test please see `caffe2/test/test_quantized.py`.
'''


class FunctionalAPITest(QuantizationTestCase):
    def test_relu_api(self):
        X = torch.arange(-5, 5, dtype=torch.float)
        scale = 2.0
        zero_point = 1
        qX = torch.quantize_linear(X, scale=scale, zero_point=zero_point, dtype=torch.quint8)
        qY = torch.relu(qX)
        qY_hat = qF.relu(qX)
        self.assertEqual(qY, qY_hat)

    @no_deadline
    @unittest.skipIf(
        not torch.fbgemm_is_cpu_supported(),
        " Quantized operations require FBGEMM. FBGEMM is only optimized for CPUs"
        " with instruction set support avx2 or newer.",
    )
    @given(
        use_bias=st.booleans(),
    )
    def test_conv_api(self, use_bias):
        """Tests the correctness of the conv module.

        The correctness is defined against the functional implementation.
        """

        N, iC, H, W = 10, 10, 10, 3
        oC, g, kH, kW = 16, 1, 3, 3
        scale, zero_point = 1.0 / 255, 128
        stride = (1, 1)
        i_padding = (0, 0)
        dilation = (1, 1)

        X = torch.randn(N, iC, H, W, dtype=torch.float32)
        X = X.permute([0, 2, 3, 1]).contiguous()
        qX = torch.quantize_linear(X, scale=scale, zero_point=128, dtype=torch.quint8)

        w = torch.randn(oC, iC // g, kH, kW, dtype=torch.float32)

        qw = torch.quantize_linear(w, scale=scale, zero_point=0, dtype=torch.qint8)

        b = torch.randn(oC, dtype=torch.float32) if use_bias else None
        q_filters_ref = torch.ops.quantized.conv_prepack(qw.permute([0, 2, 3, 1]),
                                                         b,
                                                         stride,
                                                         i_padding,
                                                         dilation,
                                                         g)


        ref_result = torch.ops.quantized.conv2d(qX.permute([0, 2, 3, 1]), q_filters_ref,
                                                stride,
                                                i_padding, dilation,
                                                g, scale, zero_point).permute([0, 3, 1, 2])

        q_result = torch.nn.quantized.functional.conv2d(qX,
                                                        qw,
                                                        bias=b, scale=scale,
                                                        zero_point=zero_point,
                                                        stride=stride, padding=i_padding,
                                                        dilation=dilation, groups=g,
                                                        dtype=torch.quint8)

        self.assertEqual(ref_result, q_result)


class DynamicModuleAPITest(QuantizationTestCase):
    @no_deadline
    @unittest.skipIf(
        not torch.fbgemm_is_cpu_supported(),
        " Quantized operations require FBGEMM. FBGEMM is only optimized for CPUs"
        " with instruction set support avx2 or newer.",
    )
    @given(
        batch_size=st.integers(1, 5),
        in_features=st.integers(16, 32),
        out_features=st.integers(4, 8),
        use_bias=st.booleans(),
        use_default_observer=st.booleans(),
    )
    def test_linear_api(self, batch_size, in_features, out_features, use_bias, use_default_observer):
        """test API functionality for nn.quantized.dynamic.Linear"""
        W = torch.rand(out_features, in_features).float()
        W_scale, W_zp = _calculate_dynamic_qparams(W, torch.qint8)
        W_q = torch.quantize_linear(W, W_scale, W_zp, torch.qint8)
        X = torch.rand(batch_size, in_features).float()
        B = torch.rand(out_features).float() if use_bias else None
        qlinear = nnqd.Linear(in_features, out_features)
        # Run module with default-initialized parameters.
        # This tests that the constructor is correct.
        qlinear.set_weight_bias(W_q, B)
        qlinear(X)

        # Simple round-trip test to ensure weight()/set_weight() API
        self.assertEqual(qlinear.weight(), W_q)
        W_pack = qlinear._packed_params
        Z_dq = qlinear(X)

        # Check if the module implementation matches calling the
        # ops directly
        Z_ref = torch.ops.quantized.linear_dynamic(X, W_pack)
        self.assertEqual(Z_ref, Z_dq)

        # Test serialization of dynamic quantized Linear Module using state_dict
        model_dict = qlinear.state_dict()
        self.assertEqual(model_dict['weight'], W_q)
        if use_bias:
            self.assertEqual(model_dict['bias'], B)
        b = io.BytesIO()
        torch.save(model_dict, b)
        b.seek(0)
        loaded_dict = torch.load(b)
        for key in model_dict:
            self.assertEqual(model_dict[key], loaded_dict[key])
        loaded_qlinear = nnqd.Linear(in_features, out_features)
        loaded_qlinear.load_state_dict(loaded_dict)

        linear_unpack = torch.ops.quantized.linear_unpack
        self.assertEqual(linear_unpack(qlinear._packed_params),
                         linear_unpack(loaded_qlinear._packed_params))
        if use_bias:
            self.assertEqual(qlinear.bias(), loaded_qlinear.bias())
        self.assertTrue(dir(qlinear) == dir(loaded_qlinear))
        self.assertTrue(hasattr(qlinear, '_packed_params'))
        self.assertTrue(hasattr(loaded_qlinear, '_packed_params'))
        self.assertTrue(hasattr(qlinear, '_weight_bias'))
        self.assertTrue(hasattr(loaded_qlinear, '_weight_bias'))

        self.assertEqual(qlinear._weight_bias(), loaded_qlinear._weight_bias())
        self.assertEqual(qlinear._weight_bias(), torch.ops.quantized.linear_unpack(qlinear._packed_params))
        Z_dq2 = qlinear(X)
        self.assertEqual(Z_dq, Z_dq2)

        # test serialization of module directly
        b = io.BytesIO()
        torch.save(qlinear, b)
        b.seek(0)
        loaded = torch.load(b)
        # This check is disabled pending an issue in PyTorch serialization:
        # https://github.com/pytorch/pytorch/issues/24045
        # self.assertEqual(qlinear.weight(), loaded.weight())
        self.assertEqual(qlinear.zero_point, loaded.zero_point)

        # Test JIT
        self.checkScriptable(qlinear, list(zip([X], [Z_ref])), check_save_load=True)

        # Test from_float
        float_linear = torch.nn.Linear(in_features, out_features).float()
        if use_default_observer:
            float_linear.qconfig = torch.quantization.default_dynamic_qconfig
        prepare_dynamic(float_linear)
        float_linear(X.float())
        quantized_float_linear = nnqd.Linear.from_float(float_linear)

        # Smoke test to make sure the module actually runs
        quantized_float_linear(X)

        # Smoke test extra_repr
        str(quantized_float_linear)


class ModuleAPITest(QuantizationTestCase):
    def test_relu(self):
        relu_module = nnq.ReLU()
        relu6_module = nnq.ReLU6()

        x = torch.arange(-10, 10, dtype=torch.float)
        y_ref = torch.relu(x)
        y6_ref = torch.nn.modules.ReLU6()(x)

        qx = torch.quantize_linear(x, 1.0, 0, dtype=torch.qint32)
        qy = relu_module(qx)
        qy6 = relu6_module(qx)

        self.assertEqual(y_ref, qy.dequantize(),
                         message="ReLU module API failed")
        self.assertEqual(y6_ref, qy6.dequantize(),
                         message="ReLU6 module API failed")


    @no_deadline
    @unittest.skipIf(
        not torch.fbgemm_is_cpu_supported(),
        " Quantized operations require FBGEMM. FBGEMM is only optimized for CPUs"
        " with instruction set support avx2 or newer.",
    )
    @given(
        batch_size=st.integers(1, 5),
        in_features=st.integers(16, 32),
        out_features=st.integers(4, 8),
        use_bias=st.booleans(),
        use_fused=st.booleans(),
    )
    def test_linear_api(self, batch_size, in_features, out_features, use_bias, use_fused):
        """test API functionality for nn.quantized.linear and nn._intrinsic.quantized.linear_relu"""
        W = torch.rand(out_features, in_features).float()
        W_q = torch.quantize_linear(W, 0.1, 4, torch.qint8)
        X = torch.rand(batch_size, in_features).float()
        X_q = torch.quantize_linear(X, 0.2, 10, torch.quint8)
        B = torch.rand(out_features).float() if use_bias else None
        scale = 0.5
        zero_point = 3
        if use_fused:
            qlinear = nnq_fused.LinearReLU(in_features, out_features)
        else:
            qlinear = nnq.Linear(in_features, out_features)

        # Run module with default-initialized parameters.
        # This tests that the constructor is correct.
        qlinear(X_q)

        qlinear.set_weight_bias(W_q, B)
        # Simple round-trip test to ensure weight()/set_weight() API
        self.assertEqual(qlinear.weight(), W_q)
        W_pack = qlinear._packed_params

        qlinear.scale = float(scale)
        qlinear.zero_point = int(zero_point)
        Z_q = qlinear(X_q)
        # Check if the module implementation matches calling the
        # ops directly
        if use_fused:
            Z_ref = torch.ops.quantized.linear_relu(X_q, W_pack, scale, zero_point)
        else:
            Z_ref = torch.ops.quantized.linear(X_q, W_pack, scale, zero_point)
        self.assertEqual(Z_ref, Z_q)

        # Test serialization of quantized Linear Module using state_dict

        model_dict = qlinear.state_dict()
        self.assertEqual(model_dict['weight'], W_q)
        if use_bias:
<<<<<<< HEAD
            self.assertEqual(model_dict['bias'], B)
        with tempfile.TemporaryFile() as f:
            torch.save(model_dict, f)
            f.seek(0)
            loaded_dict = torch.load(f)
=======
            self.assertEqual(model_dict['bias'], B_q)
        b = io.BytesIO()
        torch.save(model_dict, b)
        b.seek(0)
        loaded_dict = torch.load(b)
>>>>>>> 8321f259
        for key in model_dict:
            self.assertEqual(model_dict[key], loaded_dict[key])
        if use_fused:
            loaded_qlinear = nnq_fused.LinearReLU(in_features, out_features)
        else:
            loaded_qlinear = nnq.Linear(in_features, out_features)
        loaded_qlinear.load_state_dict(loaded_dict)

        linear_unpack = torch.ops.quantized.linear_unpack
        self.assertEqual(linear_unpack(qlinear._packed_params),
                         linear_unpack(loaded_qlinear._packed_params))
        if use_bias:
            self.assertEqual(qlinear.bias(), loaded_qlinear.bias())
        self.assertEqual(qlinear.scale, loaded_qlinear.scale)
        self.assertEqual(qlinear.zero_point, loaded_qlinear.zero_point)
        self.assertTrue(dir(qlinear) == dir(loaded_qlinear))
        self.assertTrue(hasattr(qlinear, '_packed_params'))
        self.assertTrue(hasattr(loaded_qlinear, '_packed_params'))
        self.assertTrue(hasattr(qlinear, '_weight_bias'))
        self.assertTrue(hasattr(loaded_qlinear, '_weight_bias'))
        self.assertEqual(qlinear._weight_bias(), loaded_qlinear._weight_bias())
        self.assertEqual(qlinear._weight_bias(), torch.ops.quantized.linear_unpack(qlinear._packed_params))
        Z_q2 = loaded_qlinear(X_q)
        self.assertEqual(Z_q, Z_q2)

        # test serialization of module directly
        b = io.BytesIO()
        torch.save(qlinear, b)
        b.seek(0)
        loaded = torch.load(b)
        # This check is disabled pending an issue in PyTorch serialization:
        # https://github.com/pytorch/pytorch/issues/24045
        # self.assertEqual(qlinear.weight(), loaded.weight())
        self.assertEqual(qlinear.scale, loaded.scale)
        self.assertEqual(qlinear.zero_point, loaded.zero_point)

        # Test JIT
        self.checkScriptable(qlinear, list(zip([X_q], [Z_ref])), check_save_load=True)

        # Test from_float.
        float_linear = torch.nn.Linear(in_features, out_features).float()
        float_linear.qconfig = torch.quantization.default_qconfig
        torch.quantization.prepare(float_linear)
        float_linear(X.float())
        # Sequential allows swapping using "convert".
        quantized_float_linear = torch.nn.Sequential(float_linear)
        torch.quantization.convert(quantized_float_linear)

        # Smoke test to make sure the module actually runs
        quantized_float_linear(X_q)

        # Smoke test extra_repr
        str(quantized_float_linear)

    def test_quant_dequant_api(self):
        r = torch.tensor([[1., -1.], [1., -1.]], dtype=torch.float)
        scale, zero_point, dtype = 1.0, 2, torch.qint8
        # testing Quantize API
        qr = torch.quantize_linear(r, scale, zero_point, dtype)
        quant_m = nnq.Quantize(scale, zero_point, dtype)
        qr2 = quant_m(r)
        self.assertEqual(qr, qr2)
        # testing Dequantize API
        rqr = qr.dequantize()
        dequant_m = nnq.DeQuantize()
        rqr2 = dequant_m(qr2)
        self.assertEqual(rqr, rqr2)

    @no_deadline
    @unittest.skipIf(
        not torch.fbgemm_is_cpu_supported(),
        " Quantized operations require FBGEMM. FBGEMM is only optimized for CPUs"
        " with instruction set support avx2 or newer.",
    )
    @given(
        use_bias=st.booleans(),
        use_fused=st.booleans(),
    )
    def test_conv_api(self, use_bias, use_fused):
        """Tests the correctness of the conv module.

        The correctness is defined against the functional implementation.
        """

        N, iC, H, W = 10, 10, 10, 3
        oC, g, kH, kW = 16, 1, 3, 3
        scale, zero_point = 1.0 / 255, 128

        X = torch.randn(N, iC, H, W, dtype=torch.float32)
        X = X.permute([0, 2, 3, 1]).contiguous()
        qX = torch.quantize_linear(X, scale=scale, zero_point=128, dtype=torch.quint8)

        w = torch.randn(oC, iC // g, kH, kW, dtype=torch.float32)

        qw = torch.quantize_linear(w, scale=scale, zero_point=0, dtype=torch.qint8)

        b = torch.randn(oC, dtype=torch.float32) if use_bias else None

        if use_fused:
            conv_under_test = ConvReLU2d(in_channels=iC,
                                         out_channels=oC,
                                         kernel_size=(kH, kW),
                                         stride=1,
                                         padding=0,
                                         dilation=1,
                                         groups=g,
                                         bias=use_bias,
                                         padding_mode='zeros')
        else:
            conv_under_test = Conv2d(in_channels=iC,
                                     out_channels=oC,
                                     kernel_size=(kH, kW),
                                     stride=1,
                                     padding=0,
                                     dilation=1,
                                     groups=g,
                                     bias=use_bias,
                                     padding_mode='zeros')
        # Run module with default-initialized parameters.
        # This tests that the constructor is correct.
        conv_under_test.set_weight_bias(qw, b)
        conv_under_test(qX)

        conv_under_test.scale = scale
        conv_under_test.zero_point = zero_point

        # Test members
        self.assertTrue(hasattr(conv_under_test, '_packed_params'))
        self.assertTrue(hasattr(conv_under_test, 'scale'))
        self.assertTrue(hasattr(conv_under_test, 'zero_point'))

        # Test properties
        self.assertEqual(qw, conv_under_test.weight())
        self.assertEqual(b, conv_under_test.bias())
        self.assertEqual(scale, conv_under_test.scale)
        self.assertEqual(zero_point, conv_under_test.zero_point)

        # Test forward
        result_under_test = conv_under_test(qX)
        result_reference = qF.conv2d(qX, qw, bias=b,
                                     scale=scale, zero_point=zero_point,
                                     stride=1, padding=0,
                                     dilation=1, groups=g, dtype=torch.quint8
                                     )
        if use_fused:
            # result_reference < zero_point doesn't work for qtensor yet
            # result_reference[result_reference < zero_point] = zero_point
            MB, OC, OH, OW = result_reference.size()
            for i in range(MB):
                for j in range(OC):
                    for h in range(OH):
                        for w in range(OW):
                            if result_reference[i][j][h][w].int_repr() < zero_point:
                                # assign 0. that gets converted to zero_point
                                result_reference[i][j][h][w] = 0.

        self.assertEqual(result_reference, result_under_test,
                         message="Tensors are not equal.")

        # Test serialization of quantized Conv Module using state_dict
        model_dict = conv_under_test.state_dict()
        self.assertEqual(model_dict['weight'], qw)
        if use_bias:
<<<<<<< HEAD
            self.assertEqual(model_dict['bias'], b)
        with tempfile.NamedTemporaryFile() as f:
            torch.save(model_dict, f)
            f.seek(0)
            loaded_dict = torch.load(f)
=======
            self.assertEqual(model_dict['bias'], qb)
        b = io.BytesIO()
        torch.save(model_dict, b)
        b.seek(0)
        loaded_dict = torch.load(b)
>>>>>>> 8321f259
        for key in model_dict:
            self.assertEqual(loaded_dict[key], model_dict[key])
        if use_fused:
            loaded_conv_under_test = ConvReLU2d(in_channels=iC,
                                                out_channels=oC,
                                                kernel_size=(kH, kW),
                                                stride=1,
                                                padding=0,
                                                dilation=1,
                                                groups=g,
                                                bias=use_bias,
                                                padding_mode='zeros')
        else:
            loaded_conv_under_test = Conv2d(in_channels=iC,
                                            out_channels=oC,
                                            kernel_size=(kH, kW),
                                            stride=1,
                                            padding=0,
                                            dilation=1,
                                            groups=g,
                                            bias=use_bias,
                                            padding_mode='zeros')
        loaded_conv_under_test.load_state_dict(loaded_dict)
        self.assertEqual(loaded_conv_under_test._weight_bias(), conv_under_test._weight_bias())
        if use_bias:
            self.assertEqual(loaded_conv_under_test.bias(), conv_under_test.bias())
        self.assertEqual(loaded_conv_under_test.scale, conv_under_test.scale)
        self.assertEqual(loaded_conv_under_test.zero_point, conv_under_test.zero_point)
        self.assertTrue(dir(loaded_conv_under_test) == dir(conv_under_test))
        self.assertTrue(hasattr(conv_under_test, '_packed_params'))
        self.assertTrue(hasattr(loaded_conv_under_test, '_packed_params'))
        self.assertTrue(hasattr(conv_under_test, '_weight_bias'))
        self.assertTrue(hasattr(loaded_conv_under_test, '_weight_bias'))
        self.assertEqual(loaded_conv_under_test._weight_bias(), conv_under_test._weight_bias())
        self.assertEqual(loaded_conv_under_test.weight(), qw)
        loaded_result = loaded_conv_under_test(qX)
        self.assertEqual(loaded_result, result_reference)

        b = io.BytesIO()
        torch.save(conv_under_test, b)
        b.seek(0)
        loaded_conv = torch.load(b)

        self.assertEqual(conv_under_test.bias(), loaded_conv.bias())
        self.assertEqual(conv_under_test.scale, loaded_conv.scale)
        self.assertEqual(conv_under_test.zero_point, loaded_conv.zero_point)

        # JIT testing
        self.checkScriptable(conv_under_test, list(zip([qX], [result_reference])), check_save_load=True)

        # Test from_float
        float_conv = torch.nn.Conv2d(in_channels=iC,
                                     out_channels=oC,
                                     kernel_size=(kH, kW),
                                     stride=1,
                                     padding=0,
                                     dilation=1,
                                     groups=g,
                                     bias=use_bias,
                                     padding_mode='zeros').float()
        float_conv.qconfig = torch.quantization.default_qconfig
        torch.quantization.prepare(float_conv)
        float_conv(X.float())
        quantized_float_conv = torch.nn.Sequential(float_conv)
        torch.quantization.convert(quantized_float_conv)

        # Smoke test to make sure the module actually runs
        quantized_float_conv(qX)
        if use_bias:
            self.assertEqual(quantized_float_conv[0].bias(), float_conv.bias)
        # Smoke test extra_repr
        str(quantized_float_conv)

    def test_pool_api(self):
        """Tests the correctness of the pool module.

        The correctness is defined against the functional implementation.
        """
        N, C, H, W = 10, 10, 10, 3
        kwargs = {
            'kernel_size': 2,
            'stride': None,
            'padding': 0,
            'dilation': 1
        }

        scale, zero_point = 1.0 / 255, 128

        X = torch.randn(N, C, H, W, dtype=torch.float32)
        qX = torch.quantize_linear(X, scale=scale, zero_point=zero_point,
                                   dtype=torch.quint8)
        qX_expect = torch.nn.functional.max_pool2d(qX, **kwargs)

        pool_under_test = torch.nn.quantized.MaxPool2d(**kwargs)
        qX_hat = pool_under_test(qX)
        self.assertEqual(qX_expect, qX_hat)

        # JIT Testing
        self.checkScriptable(pool_under_test, list(zip([X], [qX_expect])))

if __name__ == '__main__':
    run_tests()<|MERGE_RESOLUTION|>--- conflicted
+++ resolved
@@ -254,19 +254,11 @@
         model_dict = qlinear.state_dict()
         self.assertEqual(model_dict['weight'], W_q)
         if use_bias:
-<<<<<<< HEAD
             self.assertEqual(model_dict['bias'], B)
-        with tempfile.TemporaryFile() as f:
-            torch.save(model_dict, f)
-            f.seek(0)
-            loaded_dict = torch.load(f)
-=======
-            self.assertEqual(model_dict['bias'], B_q)
         b = io.BytesIO()
         torch.save(model_dict, b)
         b.seek(0)
         loaded_dict = torch.load(b)
->>>>>>> 8321f259
         for key in model_dict:
             self.assertEqual(model_dict[key], loaded_dict[key])
         if use_fused:
@@ -430,19 +422,11 @@
         model_dict = conv_under_test.state_dict()
         self.assertEqual(model_dict['weight'], qw)
         if use_bias:
-<<<<<<< HEAD
             self.assertEqual(model_dict['bias'], b)
-        with tempfile.NamedTemporaryFile() as f:
-            torch.save(model_dict, f)
-            f.seek(0)
-            loaded_dict = torch.load(f)
-=======
-            self.assertEqual(model_dict['bias'], qb)
         b = io.BytesIO()
         torch.save(model_dict, b)
         b.seek(0)
         loaded_dict = torch.load(b)
->>>>>>> 8321f259
         for key in model_dict:
             self.assertEqual(loaded_dict[key], model_dict[key])
         if use_fused:
